--- conflicted
+++ resolved
@@ -40,12 +40,7 @@
 import numpy as np
 import paddle
 from paddle.distributed.fleet.utils import recompute
-<<<<<<< HEAD
-=======
-import random
-
-
->>>>>>> d48c3875
+
 class CrossEntropyLoss(nn.Layer):
     """
     Softmax Cross entropy loss
