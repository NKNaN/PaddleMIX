--- conflicted
+++ resolved
@@ -14,7 +14,8 @@
 
 import sys
 import os
-sys.path.insert(0, os.path.join(os.path.dirname(os.path.abspath(__file__)), '../../..'))
+sys.path.insert(
+    0, os.path.join(os.path.dirname(os.path.abspath(__file__)), '../../..'))
 import paddle.distributed as dist
 from paddle.distributed import fleet
 from dataclasses import dataclass, field
@@ -34,8 +35,9 @@
 from paddlevlp.utils.log import logger
 from paddlenlp.transformers import AutoTokenizer
 from paddlevlp.models.blip2.eva_vit import interpolate_pos_embed
-from paddlevlp.processors.blip_processing import BlipImageProcessor,BlipTextProcessor
-from paddlevlp.examples.blip2.utils import BlipCollator,LLM_LIST,load_model
+from paddlevlp.processors.blip_processing import BlipImageProcessor, BlipTextProcessor
+from paddlevlp.examples.blip2.utils import BlipCollator, LLM_LIST, load_model
+
 
 @dataclass
 class DataArguments:
@@ -147,66 +149,45 @@
         })
     pipeline_parallel_degree: int = field(
         default=1, metadata={"help": "Enable pipeline parallel"})
-
-<<<<<<< HEAD
-
-def get_text_config(text_model_name_or_path):
-    if "t5" in text_model_name_or_path:
-        text_config = T5Config.from_pretrained(text_model_name_or_path)
-    elif "opt" in text_model_name_or_path:
-        text_config = OPTConfig.from_pretrained(text_model_name_or_path)
-    else:
-        text_config = AutoConfig.from_pretrained(text_model_name_or_path)
-    return text_config
-
-
-def create_model(config):
-    # blip2_config = Blip2ForConditionalGeneration(onfig.model_name_or_path)
-    vision_config = Blip2VisionConfig.from_pretrained(config.model_name_or_path)
-    qformer_config = Blip2QFormerConfig.from_pretrained(
-        config.model_name_or_path)
-    text_config = get_text_config(config.text_model_name_or_path)
-    vision_config.image_size = config.image_size
-    # add tensor_parallel_degree
-    vision_config.mp_degree = config.mp_degree
-    qformer_config.mp_degree = config.mp_degree
-    text_config.mp_degree = config.mp_degree
-    vision_config.gradient_checkpointing = config.gradient_checkpointing
-    qformer_config.gradient_checkpointing = config.gradient_checkpointing
-    text_config.gradient_checkpointing = config.gradient_checkpointing
-    blip2_config = Blip2Config.from_vision_qformer_text_configs(
-        vision_config, qformer_config, text_config)
-=======
-    fp16_opt_level : str = field(default="O1", metadata={"help": "Mixed Precision Type"})
-    fp16 : bool = field(default=True, metadata={"help": "Whether to use mixed Precision"})
-    gradient_checkpointing : bool = field(default=False, metadata={"help": "Forward recompute for saving graphics memory"})
-    tensor_parallel_degree : int = field(default=1, metadata={"help": "Set the number of tensor model parallel"})
-    sharding_parallel_degree : int = field(default=1, metadata={"help": "Set the number of sharding, enable sharding parallel"})
-    pipeline_parallel_degree : int = field(default=1, metadata={"help": "Enable pipeline parallel"})
+    fp16_opt_level: str = field(
+        default="O1", metadata={"help": "Mixed Precision Type"})
+    fp16: bool = field(
+        default=True, metadata={"help": "Whether to use mixed Precision"})
+    gradient_checkpointing: bool = field(
+        default=False,
+        metadata={"help": "Forward recompute for saving graphics memory"})
+    tensor_parallel_degree: int = field(
+        default=1,
+        metadata={"help": "Set the number of tensor model parallel"})
+    sharding_parallel_degree: int = field(
+        default=1,
+        metadata={
+            "help": "Set the number of sharding, enable sharding parallel"
+        })
+    pipeline_parallel_degree: int = field(
+        default=1, metadata={"help": "Enable pipeline parallel"})
     resume_from_checkpoint: str = field(
         default=None,
-        metadata={"help": "The path to a folder with a valid checkpoint for your model."},
-    )
+        metadata={
+            "help":
+            "The path to a folder with a valid checkpoint for your model."
+        }, )
     model_path: str = field(
         default=None,
         metadata={
-            "help": "The path to model if you want to load weights from the specified path"
-        },
-    )
->>>>>>> 68fa8c6a
+            "help":
+            "The path to model if you want to load weights from the specified path"
+        }, )
+
 
 def create_model(config):
     blip2_config = Blip2Config.from_pretrained(config.model_name_or_path)
-    blip2_config.mp_degree=config.mp_degree
-    blip2_config.gradient_checkpointing=config.gradient_checkpointing
+    blip2_config.mp_degree = config.mp_degree
+    blip2_config.gradient_checkpointing = config.gradient_checkpointing
     model = Blip2ForConditionalGeneration(blip2_config)
-<<<<<<< HEAD
-    paddle.device.cuda.empty_cache(
-    )  # post_init_func(self, init_func, *args, **kwargs)吃显存
-=======
     paddle.device.cuda.empty_cache()
->>>>>>> 68fa8c6a
     return model
+
 
 def main():
     parser = PdArgumentParser(
@@ -242,13 +223,20 @@
 
     # create dataset
 
-    tokenizer_class = AutoTokenizer.from_pretrained(model_args.text_model_name_or_path, use_fast=False)
-    image_processor = BlipImageProcessor.from_pretrained(os.path.join(model_args.model_name_or_path,"processor","train"))
-    text_processor_class = BlipTextProcessor.from_pretrained(os.path.join(model_args.model_name_or_path,"processor","train"))
-    processor = Blip2Processor(image_processor,text_processor_class,tokenizer_class)
-    image_processor_eval = BlipImageProcessor.from_pretrained(os.path.join(model_args.model_name_or_path,"processor","eval"))
-    text_processor_class_eval = BlipTextProcessor.from_pretrained(os.path.join(model_args.model_name_or_path,"processor","eval"))
-    eval_processor = Blip2Processor(image_processor_eval,text_processor_class_eval,tokenizer_class)
+    tokenizer_class = AutoTokenizer.from_pretrained(
+        model_args.text_model_name_or_path, use_fast=False)
+    image_processor = BlipImageProcessor.from_pretrained(
+        os.path.join(model_args.model_name_or_path, "processor", "train"))
+    text_processor_class = BlipTextProcessor.from_pretrained(
+        os.path.join(model_args.model_name_or_path, "processor", "train"))
+    processor = Blip2Processor(image_processor, text_processor_class,
+                               tokenizer_class)
+    image_processor_eval = BlipImageProcessor.from_pretrained(
+        os.path.join(model_args.model_name_or_path, "processor", "eval"))
+    text_processor_class_eval = BlipTextProcessor.from_pretrained(
+        os.path.join(model_args.model_name_or_path, "processor", "eval"))
+    eval_processor = Blip2Processor(image_processor_eval,
+                                    text_processor_class_eval, tokenizer_class)
 
     train_dataset = load_dataset(data_args.task_name, splits="train")
     eval_dataset = {"test": load_dataset(data_args.task_name, splits="test")}
@@ -259,14 +247,8 @@
     model_args.gradient_checkpointing = training_args.gradient_checkpointing
     model = create_model(model_args)
 
-    logger.info("training_args.use_hybrid_parallel:{}".format(training_args.use_hybrid_parallel))
-<<<<<<< HEAD
-    # create trainer
-    load_model(training_args,model, ckpt_dir="blip2_pretrained.pdparams", load_language_model=False)
-    load_model(training_args,model.language_model, ckpt_dir=LLM_LIST[model_args.text_model_name_or_path])
-=======
-
->>>>>>> 68fa8c6a
+    logger.info("training_args.use_hybrid_parallel:{}".format(
+        training_args.use_hybrid_parallel))
     trainer = Trainer(
         model=model,
         args=training_args,
@@ -278,18 +260,29 @@
         eval_processor=eval_processor,
         tokenizer=tokenizer_class)
     # Training
-<<<<<<< HEAD
-    checkpoint = None
-=======
     if training_args.model_path is not None:
-        checkpoint =training_args.model_path
-        load_model(training_args,model, ckpt_dir=model_args.model_path,load_language_model=False)
-        load_model(training_args,model.language_model, ckpt_dir=LLM_LIST[model_args.text_model_name_or_path])
->>>>>>> 68fa8c6a
+        checkpoint = training_args.model_path
+        load_model(
+            training_args,
+            model,
+            ckpt_dir=model_args.model_path,
+            load_language_model=False)
+        load_model(
+            training_args,
+            model.language_model,
+            ckpt_dir=LLM_LIST[model_args.text_model_name_or_path])
     if training_args.resume_from_checkpoint is not None:
-        checkpoint = os.path.join(training_args.resume_from_checkpoint,"model_state.pdparams")
-        load_model(training_args,model, ckpt_dir=checkpoint,load_language_model=False)
-        load_model(training_args,model.language_model, ckpt_dir=LLM_LIST[model_args.text_model_name_or_path])
+        checkpoint = os.path.join(training_args.resume_from_checkpoint,
+                                  "model_state.pdparams")
+        load_model(
+            training_args,
+            model,
+            ckpt_dir=checkpoint,
+            load_language_model=False)
+        load_model(
+            training_args,
+            model.language_model,
+            ckpt_dir=LLM_LIST[model_args.text_model_name_or_path])
     if training_args.do_eval:
         eval_metrics = trainer.evaluate(eval_dataset)
         trainer.log_metrics("eval", eval_metrics)
@@ -311,9 +304,10 @@
         strategy.tensor_parallel = True
     args.data_parallel_degree = args.dp_degree
     logger.info("args.dp_degree:{}".format(args.dp_degree))
-    logger.info("args.sharding_parallel_degree):{}".format(args.sharding_parallel_degree))
-    if args.sharding_parallel_degree>1:
-        args.sharding="stage1"
+    logger.info("args.sharding_parallel_degree):{}".format(
+        args.sharding_parallel_degree))
+    if args.sharding_parallel_degree > 1:
+        args.sharding = "stage1"
     strategy.hybrid_configs = {
         "dp_degree": args.dp_degree,
         "mp_degree": args.tensor_parallel_degree,
